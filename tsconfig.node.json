--- conflicted
+++ resolved
@@ -1,16 +1,11 @@
 {
   "compilerOptions": {
-<<<<<<< HEAD
     "target": "ES2022",
     "lib": ["ES2023"],
-  "module": "ESNext",
+  "module": "CommonJS",
     "skipLibCheck": true,
 
     /* Bundler mode */
-=======
-    "composite": true,
-    "module": "ESNext",
->>>>>>> babad8ad
     "moduleResolution": "bundler",
     "allowSyntheticDefaultImports": true,
     "skipLibCheck": true
