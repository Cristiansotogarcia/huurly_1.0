import { useState, useEffect } from 'react';
import { useNavigate } from 'react-router-dom';
import { Dialog, DialogContent, DialogHeader, DialogTitle, DialogDescription } from '@/components/ui/dialog';
import { Button } from '@/components/ui/button';
import { Input } from '@/components/ui/input';
import { Label } from '@/components/ui/label';
import { useAuth } from '@/hooks/useAuth';
import { useToast } from '@/components/ui/use-toast';
import { Loader2, Check } from 'lucide-react';
import { validatePassword, type PasswordValidation } from '@/utils/password';

interface MultiStepSignupModalProps {
  isOpen: boolean;
  onClose: () => void;
}


export const MultiStepSignupModal = ({ isOpen, onClose }: MultiStepSignupModalProps) => {
  const [step, setStep] = useState(1);
  const [isLoading, setIsLoading] = useState(false);
  const [formData, setFormData] = useState({
    email: '',
    password: '',
    confirmPassword: '',
    firstName: '',
    lastName: ''
  });
  
  const { signUp } = useAuth();
  const navigate = useNavigate();
  const { toast } = useToast();

  // Password validation state
  const [passwordValidation, setPasswordValidation] = useState<PasswordValidation>({
    minLength: false,
    hasUppercase: false,
    hasLowercase: false,
    hasNumber: false,
<<<<<<< HEAD
    hasSpecialChar: false,
  });

  // keep validation in sync with the password field
  useEffect(() => {
    setPasswordValidation(validatePassword(formData.password));
  }, [formData.password]);
=======
    hasSpecialChar: false
  });
>>>>>>> 1346a96f


  const handleSubmit = async (e: React.FormEvent) => {
    e.preventDefault();
    
    if (step < 2) {
      setStep(step + 1);
      return;
    }

    if (formData.password !== formData.confirmPassword) {
      toast({
        title: "Wachtwoorden komen niet overeen",
        description: "Controleer of de ingevoerde wachtwoorden hetzelfde zijn.",
        variant: "destructive",
      });
      return;
    }

    // Check if all password requirements are met
    const validation = validatePassword(formData.password);
    const allRequirementsMet = Object.values(validation).every(Boolean);
    
    if (!allRequirementsMet) {
      toast({
        title: "Wachtwoord voldoet niet aan de eisen",
        description: "Zorg ervoor dat je wachtwoord aan alle eisen voldoet.",
        variant: "destructive",
      });
      return;
    }

    setIsLoading(true);

    try {
      const { success, user } = await signUp({
        email: formData.email,
        password: formData.password,
        firstName: formData.firstName,
        lastName: formData.lastName,
        role: 'huurder'
      });

      if (success && user) {
        toast({
          title: "Registratie succesvol!",
          description: "Er is een e-mail verzonden om je account te bevestigen.",
        });
        onClose();

        // Route based on user role
        switch (user.role) {
          case 'huurder':
            navigate('/huurder-dashboard');
            break;
          case 'verhuurder':
            navigate('/verhuurder-dashboard');
            break;
          case 'beoordelaar':
            navigate('/beoordelaar-dashboard');
            break;
          case 'beheerder':
            navigate('/beheerder-dashboard');
            break;
          default:
            navigate('/');
        }
      } else {
        // The signUp function in useAuth throws an error on failure, which is caught by the catch block.
        // So if success is false, we can assume an error was thrown and will be handled there.
        // We can add a generic error here in case the promise resolves with success: false but doesn't throw.
        throw new Error("Er is een onbekende fout opgetreden bij het registreren.");
      }
    } catch (error: any) {
      console.error('Signup error:', error);
      toast({
        title: "Registratie mislukt",
        description: error.message || "Er is iets misgegaan. Probeer het opnieuw.",
        variant: "destructive",
      });
    } finally {
      setIsLoading(false);
    }
  };

  const updateFormData = (field: string, value: string) => {
    setFormData(prev => ({ ...prev, [field]: value }));
    
    // Update password validation in real-time
    if (field === 'password') {
      setPasswordValidation(validatePassword(value));
    }
  };

  // Component for password requirement item
  const PasswordRequirement = ({ met, children }: { met: boolean; children: React.ReactNode }) => (
    <li className={`flex items-center space-x-2 ${met ? 'text-green-600' : 'text-gray-600'}`}>
      {met ? (
        <Check className="w-3 h-3 text-green-600" />
      ) : (
        <span className="w-3 h-3 rounded-full border border-gray-400"></span>
      )}
      <span>{children}</span>
    </li>
  );

  return (
    <Dialog open={isOpen} onOpenChange={onClose}>
      <DialogContent className="sm:max-w-md" aria-describedby="signup-description">
        <DialogHeader>
          <DialogTitle>Registreren - Stap {step} van 2</DialogTitle>
          <DialogDescription id="signup-description">
            Vul de vereiste gegevens in om een nieuw account aan te maken.
          </DialogDescription>
        </DialogHeader>
        
        <form onSubmit={handleSubmit} className="space-y-4">
          {step === 1 && (
            <>
              <div>
                <Label htmlFor="firstName">Voornaam</Label>
                <Input
                  id="firstName"
                  value={formData.firstName}
                  onChange={(e) => updateFormData('firstName', e.target.value)}
                  required
                />
              </div>
              <div>
                <Label htmlFor="lastName">Achternaam</Label>
                <Input
                  id="lastName"
                  value={formData.lastName}
                  onChange={(e) => updateFormData('lastName', e.target.value)}
                  required
                />
              </div>
            </>
          )}

          {step === 2 && (
            <>
              <div>
                <Label htmlFor="email">E-mailadres</Label>
                <Input
                  id="email"
                  type="email"
                  value={formData.email}
                  onChange={(e) => updateFormData('email', e.target.value)}
                  required
                />
              </div>
              <div>
                <Label htmlFor="password">Wachtwoord</Label>
                <Input
                  id="password"
                  type="password"
                  value={formData.password}
                  onChange={(e) => updateFormData('password', e.target.value)}
                  autoComplete="new-password"
                  placeholder="••••••••"
                  required
                />
                <div className="mt-2 text-xs space-y-1">
                  <p className="text-gray-700 font-medium">Wachtwoord moet bevatten:</p>
                  <ul className="space-y-1 ml-2">
                    <PasswordRequirement met={passwordValidation.minLength}>
                      Minimaal 8 karakters
                    </PasswordRequirement>
                    <PasswordRequirement met={passwordValidation.hasUppercase}>
                      Minimaal 1 hoofdletter (A-Z)
                    </PasswordRequirement>
                    <PasswordRequirement met={passwordValidation.hasLowercase}>
                      Minimaal 1 kleine letter (a-z)
                    </PasswordRequirement>
                    <PasswordRequirement met={passwordValidation.hasNumber}>
                      Minimaal 1 cijfer (0-9)
                    </PasswordRequirement>
                    <PasswordRequirement met={passwordValidation.hasSpecialChar}>
                      Minimaal 1 speciale teken
                    </PasswordRequirement>
                  </ul>
                </div>
              </div>
              <div>
                <Label htmlFor="confirmPassword">Bevestig wachtwoord</Label>
                <Input
                  id="confirmPassword"
                  type="password"
                  value={formData.confirmPassword}
                  onChange={(e) => updateFormData('confirmPassword', e.target.value)}
                  autoComplete="new-password"
                  placeholder="••••••••"
                  required
                />
              </div>
            </>
          )}

          <div className="flex justify-between">
            {step > 1 && (
              <Button type="button" variant="outline" onClick={() => setStep(step - 1)}>
                Vorige
              </Button>
            )}
            <Button type="submit" disabled={isLoading} className="ml-auto">
              {isLoading ? (
                <>
                  <Loader2 className="w-4 h-4 mr-2 animate-spin" />
                  Registreren...
                </>
              ) : step === 2 ? (
                'Registreren'
              ) : (
                'Volgende'
              )}
            </Button>
          </div>
        </form>
      </DialogContent>
    </Dialog>
  );
};<|MERGE_RESOLUTION|>--- conflicted
+++ resolved
@@ -1,273 +1,269 @@
-import { useState, useEffect } from 'react';
-import { useNavigate } from 'react-router-dom';
-import { Dialog, DialogContent, DialogHeader, DialogTitle, DialogDescription } from '@/components/ui/dialog';
-import { Button } from '@/components/ui/button';
-import { Input } from '@/components/ui/input';
-import { Label } from '@/components/ui/label';
-import { useAuth } from '@/hooks/useAuth';
-import { useToast } from '@/components/ui/use-toast';
-import { Loader2, Check } from 'lucide-react';
-import { validatePassword, type PasswordValidation } from '@/utils/password';
-
-interface MultiStepSignupModalProps {
-  isOpen: boolean;
-  onClose: () => void;
-}
-
-
-export const MultiStepSignupModal = ({ isOpen, onClose }: MultiStepSignupModalProps) => {
-  const [step, setStep] = useState(1);
-  const [isLoading, setIsLoading] = useState(false);
-  const [formData, setFormData] = useState({
-    email: '',
-    password: '',
-    confirmPassword: '',
-    firstName: '',
-    lastName: ''
-  });
-  
-  const { signUp } = useAuth();
-  const navigate = useNavigate();
-  const { toast } = useToast();
-
-  // Password validation state
-  const [passwordValidation, setPasswordValidation] = useState<PasswordValidation>({
-    minLength: false,
-    hasUppercase: false,
-    hasLowercase: false,
-    hasNumber: false,
-<<<<<<< HEAD
-    hasSpecialChar: false,
-  });
-
-  // keep validation in sync with the password field
-  useEffect(() => {
-    setPasswordValidation(validatePassword(formData.password));
-  }, [formData.password]);
-=======
-    hasSpecialChar: false
-  });
->>>>>>> 1346a96f
-
-
-  const handleSubmit = async (e: React.FormEvent) => {
-    e.preventDefault();
-    
-    if (step < 2) {
-      setStep(step + 1);
-      return;
-    }
-
-    if (formData.password !== formData.confirmPassword) {
-      toast({
-        title: "Wachtwoorden komen niet overeen",
-        description: "Controleer of de ingevoerde wachtwoorden hetzelfde zijn.",
-        variant: "destructive",
-      });
-      return;
-    }
-
-    // Check if all password requirements are met
-    const validation = validatePassword(formData.password);
-    const allRequirementsMet = Object.values(validation).every(Boolean);
-    
-    if (!allRequirementsMet) {
-      toast({
-        title: "Wachtwoord voldoet niet aan de eisen",
-        description: "Zorg ervoor dat je wachtwoord aan alle eisen voldoet.",
-        variant: "destructive",
-      });
-      return;
-    }
-
-    setIsLoading(true);
-
-    try {
-      const { success, user } = await signUp({
-        email: formData.email,
-        password: formData.password,
-        firstName: formData.firstName,
-        lastName: formData.lastName,
-        role: 'huurder'
-      });
-
-      if (success && user) {
-        toast({
-          title: "Registratie succesvol!",
-          description: "Er is een e-mail verzonden om je account te bevestigen.",
-        });
-        onClose();
-
-        // Route based on user role
-        switch (user.role) {
-          case 'huurder':
-            navigate('/huurder-dashboard');
-            break;
-          case 'verhuurder':
-            navigate('/verhuurder-dashboard');
-            break;
-          case 'beoordelaar':
-            navigate('/beoordelaar-dashboard');
-            break;
-          case 'beheerder':
-            navigate('/beheerder-dashboard');
-            break;
-          default:
-            navigate('/');
-        }
-      } else {
-        // The signUp function in useAuth throws an error on failure, which is caught by the catch block.
-        // So if success is false, we can assume an error was thrown and will be handled there.
-        // We can add a generic error here in case the promise resolves with success: false but doesn't throw.
-        throw new Error("Er is een onbekende fout opgetreden bij het registreren.");
-      }
-    } catch (error: any) {
-      console.error('Signup error:', error);
-      toast({
-        title: "Registratie mislukt",
-        description: error.message || "Er is iets misgegaan. Probeer het opnieuw.",
-        variant: "destructive",
-      });
-    } finally {
-      setIsLoading(false);
-    }
-  };
-
-  const updateFormData = (field: string, value: string) => {
-    setFormData(prev => ({ ...prev, [field]: value }));
-    
-    // Update password validation in real-time
-    if (field === 'password') {
-      setPasswordValidation(validatePassword(value));
-    }
-  };
-
-  // Component for password requirement item
-  const PasswordRequirement = ({ met, children }: { met: boolean; children: React.ReactNode }) => (
-    <li className={`flex items-center space-x-2 ${met ? 'text-green-600' : 'text-gray-600'}`}>
-      {met ? (
-        <Check className="w-3 h-3 text-green-600" />
-      ) : (
-        <span className="w-3 h-3 rounded-full border border-gray-400"></span>
-      )}
-      <span>{children}</span>
-    </li>
-  );
-
-  return (
-    <Dialog open={isOpen} onOpenChange={onClose}>
-      <DialogContent className="sm:max-w-md" aria-describedby="signup-description">
-        <DialogHeader>
-          <DialogTitle>Registreren - Stap {step} van 2</DialogTitle>
-          <DialogDescription id="signup-description">
-            Vul de vereiste gegevens in om een nieuw account aan te maken.
-          </DialogDescription>
-        </DialogHeader>
-        
-        <form onSubmit={handleSubmit} className="space-y-4">
-          {step === 1 && (
-            <>
-              <div>
-                <Label htmlFor="firstName">Voornaam</Label>
-                <Input
-                  id="firstName"
-                  value={formData.firstName}
-                  onChange={(e) => updateFormData('firstName', e.target.value)}
-                  required
-                />
-              </div>
-              <div>
-                <Label htmlFor="lastName">Achternaam</Label>
-                <Input
-                  id="lastName"
-                  value={formData.lastName}
-                  onChange={(e) => updateFormData('lastName', e.target.value)}
-                  required
-                />
-              </div>
-            </>
-          )}
-
-          {step === 2 && (
-            <>
-              <div>
-                <Label htmlFor="email">E-mailadres</Label>
-                <Input
-                  id="email"
-                  type="email"
-                  value={formData.email}
-                  onChange={(e) => updateFormData('email', e.target.value)}
-                  required
-                />
-              </div>
-              <div>
-                <Label htmlFor="password">Wachtwoord</Label>
-                <Input
-                  id="password"
-                  type="password"
-                  value={formData.password}
-                  onChange={(e) => updateFormData('password', e.target.value)}
-                  autoComplete="new-password"
-                  placeholder="••••••••"
-                  required
-                />
-                <div className="mt-2 text-xs space-y-1">
-                  <p className="text-gray-700 font-medium">Wachtwoord moet bevatten:</p>
-                  <ul className="space-y-1 ml-2">
-                    <PasswordRequirement met={passwordValidation.minLength}>
-                      Minimaal 8 karakters
-                    </PasswordRequirement>
-                    <PasswordRequirement met={passwordValidation.hasUppercase}>
-                      Minimaal 1 hoofdletter (A-Z)
-                    </PasswordRequirement>
-                    <PasswordRequirement met={passwordValidation.hasLowercase}>
-                      Minimaal 1 kleine letter (a-z)
-                    </PasswordRequirement>
-                    <PasswordRequirement met={passwordValidation.hasNumber}>
-                      Minimaal 1 cijfer (0-9)
-                    </PasswordRequirement>
-                    <PasswordRequirement met={passwordValidation.hasSpecialChar}>
-                      Minimaal 1 speciale teken
-                    </PasswordRequirement>
-                  </ul>
-                </div>
-              </div>
-              <div>
-                <Label htmlFor="confirmPassword">Bevestig wachtwoord</Label>
-                <Input
-                  id="confirmPassword"
-                  type="password"
-                  value={formData.confirmPassword}
-                  onChange={(e) => updateFormData('confirmPassword', e.target.value)}
-                  autoComplete="new-password"
-                  placeholder="••••••••"
-                  required
-                />
-              </div>
-            </>
-          )}
-
-          <div className="flex justify-between">
-            {step > 1 && (
-              <Button type="button" variant="outline" onClick={() => setStep(step - 1)}>
-                Vorige
-              </Button>
-            )}
-            <Button type="submit" disabled={isLoading} className="ml-auto">
-              {isLoading ? (
-                <>
-                  <Loader2 className="w-4 h-4 mr-2 animate-spin" />
-                  Registreren...
-                </>
-              ) : step === 2 ? (
-                'Registreren'
-              ) : (
-                'Volgende'
-              )}
-            </Button>
-          </div>
-        </form>
-      </DialogContent>
-    </Dialog>
-  );
+import { useState, useEffect } from 'react';
+import { useNavigate } from 'react-router-dom';
+import { Dialog, DialogContent, DialogHeader, DialogTitle, DialogDescription } from '@/components/ui/dialog';
+import { Button } from '@/components/ui/button';
+import { Input } from '@/components/ui/input';
+import { Label } from '@/components/ui/label';
+import { useAuth } from '@/hooks/useAuth';
+import { useToast } from '@/components/ui/use-toast';
+import { Loader2, Check } from 'lucide-react';
+import { validatePassword, type PasswordValidation } from '@/utils/password';
+
+interface MultiStepSignupModalProps {
+  isOpen: boolean;
+  onClose: () => void;
+}
+
+
+export const MultiStepSignupModal = ({ isOpen, onClose }: MultiStepSignupModalProps) => {
+  const [step, setStep] = useState(1);
+  const [isLoading, setIsLoading] = useState(false);
+  const [formData, setFormData] = useState({
+    email: '',
+    password: '',
+    confirmPassword: '',
+    firstName: '',
+    lastName: ''
+  });
+  
+  const { signUp } = useAuth();
+  const navigate = useNavigate();
+  const { toast } = useToast();
+
+  // Password validation state
+  const [passwordValidation, setPasswordValidation] = useState<PasswordValidation>({
+    minLength: false,
+    hasUppercase: false,
+    hasLowercase: false,
+    hasNumber: false,
+    hasSpecialChar: false,
+  });
+
+  // keep validation in sync with the password field
+  useEffect(() => {
+    setPasswordValidation(validatePassword(formData.password));
+  }, [formData.password]);
+
+
+
+  const handleSubmit = async (e: React.FormEvent) => {
+    e.preventDefault();
+    
+    if (step < 2) {
+      setStep(step + 1);
+      return;
+    }
+
+    if (formData.password !== formData.confirmPassword) {
+      toast({
+        title: "Wachtwoorden komen niet overeen",
+        description: "Controleer of de ingevoerde wachtwoorden hetzelfde zijn.",
+        variant: "destructive",
+      });
+      return;
+    }
+
+    // Check if all password requirements are met
+    const validation = validatePassword(formData.password);
+    const allRequirementsMet = Object.values(validation).every(Boolean);
+    
+    if (!allRequirementsMet) {
+      toast({
+        title: "Wachtwoord voldoet niet aan de eisen",
+        description: "Zorg ervoor dat je wachtwoord aan alle eisen voldoet.",
+        variant: "destructive",
+      });
+      return;
+    }
+
+    setIsLoading(true);
+
+    try {
+      const { success, user } = await signUp({
+        email: formData.email,
+        password: formData.password,
+        firstName: formData.firstName,
+        lastName: formData.lastName,
+        role: 'huurder'
+      });
+
+      if (success && user) {
+        toast({
+          title: "Registratie succesvol!",
+          description: "Er is een e-mail verzonden om je account te bevestigen.",
+        });
+        onClose();
+
+        // Route based on user role
+        switch (user.role) {
+          case 'huurder':
+            navigate('/huurder-dashboard');
+            break;
+          case 'verhuurder':
+            navigate('/verhuurder-dashboard');
+            break;
+          case 'beoordelaar':
+            navigate('/beoordelaar-dashboard');
+            break;
+          case 'beheerder':
+            navigate('/beheerder-dashboard');
+            break;
+          default:
+            navigate('/');
+        }
+      } else {
+        // The signUp function in useAuth throws an error on failure, which is caught by the catch block.
+        // So if success is false, we can assume an error was thrown and will be handled there.
+        // We can add a generic error here in case the promise resolves with success: false but doesn't throw.
+        throw new Error("Er is een onbekende fout opgetreden bij het registreren.");
+      }
+    } catch (error: any) {
+      console.error('Signup error:', error);
+      toast({
+        title: "Registratie mislukt",
+        description: error.message || "Er is iets misgegaan. Probeer het opnieuw.",
+        variant: "destructive",
+      });
+    } finally {
+      setIsLoading(false);
+    }
+  };
+
+  const updateFormData = (field: string, value: string) => {
+    setFormData(prev => ({ ...prev, [field]: value }));
+    
+    // Update password validation in real-time
+    if (field === 'password') {
+      setPasswordValidation(validatePassword(value));
+    }
+  };
+
+  // Component for password requirement item
+  const PasswordRequirement = ({ met, children }: { met: boolean; children: React.ReactNode }) => (
+    <li className={`flex items-center space-x-2 ${met ? 'text-green-600' : 'text-gray-600'}`}>
+      {met ? (
+        <Check className="w-3 h-3 text-green-600" />
+      ) : (
+        <span className="w-3 h-3 rounded-full border border-gray-400"></span>
+      )}
+      <span>{children}</span>
+    </li>
+  );
+
+  return (
+    <Dialog open={isOpen} onOpenChange={onClose}>
+      <DialogContent className="sm:max-w-md" aria-describedby="signup-description">
+        <DialogHeader>
+          <DialogTitle>Registreren - Stap {step} van 2</DialogTitle>
+          <DialogDescription id="signup-description">
+            Vul de vereiste gegevens in om een nieuw account aan te maken.
+          </DialogDescription>
+        </DialogHeader>
+        
+        <form onSubmit={handleSubmit} className="space-y-4">
+          {step === 1 && (
+            <>
+              <div>
+                <Label htmlFor="firstName">Voornaam</Label>
+                <Input
+                  id="firstName"
+                  value={formData.firstName}
+                  onChange={(e) => updateFormData('firstName', e.target.value)}
+                  required
+                />
+              </div>
+              <div>
+                <Label htmlFor="lastName">Achternaam</Label>
+                <Input
+                  id="lastName"
+                  value={formData.lastName}
+                  onChange={(e) => updateFormData('lastName', e.target.value)}
+                  required
+                />
+              </div>
+            </>
+          )}
+
+          {step === 2 && (
+            <>
+              <div>
+                <Label htmlFor="email">E-mailadres</Label>
+                <Input
+                  id="email"
+                  type="email"
+                  value={formData.email}
+                  onChange={(e) => updateFormData('email', e.target.value)}
+                  required
+                />
+              </div>
+              <div>
+                <Label htmlFor="password">Wachtwoord</Label>
+                <Input
+                  id="password"
+                  type="password"
+                  value={formData.password}
+                  onChange={(e) => updateFormData('password', e.target.value)}
+                  autoComplete="new-password"
+                  placeholder="••••••••"
+                  required
+                />
+                <div className="mt-2 text-xs space-y-1">
+                  <p className="text-gray-700 font-medium">Wachtwoord moet bevatten:</p>
+                  <ul className="space-y-1 ml-2">
+                    <PasswordRequirement met={passwordValidation.minLength}>
+                      Minimaal 8 karakters
+                    </PasswordRequirement>
+                    <PasswordRequirement met={passwordValidation.hasUppercase}>
+                      Minimaal 1 hoofdletter (A-Z)
+                    </PasswordRequirement>
+                    <PasswordRequirement met={passwordValidation.hasLowercase}>
+                      Minimaal 1 kleine letter (a-z)
+                    </PasswordRequirement>
+                    <PasswordRequirement met={passwordValidation.hasNumber}>
+                      Minimaal 1 cijfer (0-9)
+                    </PasswordRequirement>
+                    <PasswordRequirement met={passwordValidation.hasSpecialChar}>
+                      Minimaal 1 speciale teken
+                    </PasswordRequirement>
+                  </ul>
+                </div>
+              </div>
+              <div>
+                <Label htmlFor="confirmPassword">Bevestig wachtwoord</Label>
+                <Input
+                  id="confirmPassword"
+                  type="password"
+                  value={formData.confirmPassword}
+                  onChange={(e) => updateFormData('confirmPassword', e.target.value)}
+                  autoComplete="new-password"
+                  placeholder="••••••••"
+                  required
+                />
+              </div>
+            </>
+          )}
+
+          <div className="flex justify-between">
+            {step > 1 && (
+              <Button type="button" variant="outline" onClick={() => setStep(step - 1)}>
+                Vorige
+              </Button>
+            )}
+            <Button type="submit" disabled={isLoading} className="ml-auto">
+              {isLoading ? (
+                <>
+                  <Loader2 className="w-4 h-4 mr-2 animate-spin" />
+                  Registreren...
+                </>
+              ) : step === 2 ? (
+                'Registreren'
+              ) : (
+                'Volgende'
+              )}
+            </Button>
+          </div>
+        </form>
+      </DialogContent>
+    </Dialog>
+  );
 };